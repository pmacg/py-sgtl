"""
Provides the Graph object, which is our core representation of a graph within the SGTL library.
"""
import math
from typing import List

import scipy
import scipy.sparse
import numpy as np


class Graph:
    """
    Represents a graph. We keep things very simple - a graph is represented by its sparse adjacency matrix.

    In the general case, this allows for
      - directed and undirected graphs
      - self-loops

    If you'd like to store meta-data about the graph, such as node or edge labels, you should implement a subclass of
    this one, and add that information yourself.

    This graph cannot be dynamically updated. It must be initialised with the complete adjacency matrix.

    Vertices are referred to by their index in the adjacency matrix.
    """

    def __init__(self, adj_mat):
        """
        Initialise the graph with an adjacency matrix.

        :param adj_mat: A sparse scipy matrix.
        """
        # The graph is represented by the sparse adjacency matrix. We store the adjacency matrix in two sparse formats.
        # We can assume that there are no non-zero entries in the stored adjacency matrix.
        self.adj_mat = adj_mat.tocsr()
        self.adj_mat.eliminate_zeros()
        self.lil_adj_mat = adj_mat.tolil()

        # For convenience, and to speed up operations on the graph, we precompute the degrees of the vertices in the
        # graph.
        self.degrees = adj_mat.sum(axis=0).tolist()[0]
        self.inv_degrees = list(map(lambda x: 1 / x if x != 0 else 0, self.degrees))
        self.sqrt_degrees = list(map(math.sqrt, self.degrees))
        self.inv_sqrt_degrees = list(map(lambda x: 1 / x if x > 0 else 0, self.sqrt_degrees))

    def number_of_vertices(self) -> int:
        """The number of vertices in the graph."""
        return self.adj_mat.shape[0]

    def total_volume(self) -> float:
        """The total volume of the graph."""
        return (sum(self.degrees) + self._volume_of_self_loops()) / 2

    def _number_of_self_loops(self) -> int:
        """Get the number of self-loops in the graph."""
        return np.count_nonzero(self.adj_mat.diagonal())

    def _volume_of_self_loops(self) -> float:
        """Get the total weight of all self-loops in the graph."""
        return float(np.sum(self.adj_mat.diagonal()))

    def number_of_edges(self) -> int:
        """The number of edges in the graph, ignoring any weights."""
        return int((self.adj_mat.nnz + self._number_of_self_loops()) / 2)

    def degree_matrix(self):
        """Construct the diagonal degree matrix of the graph."""
        return scipy.sparse.spdiags(
            self.degrees, [0], self.number_of_vertices(), self.number_of_vertices(), format="csr")

    def inverse_degree_matrix(self):
        """Construct the inverse of the diagonal degree matrix of the graph."""
        return scipy.sparse.spdiags(self.inv_degrees, [0], self.number_of_vertices(), self.number_of_vertices(),
                                    format="csr")

    def inverse_sqrt_degree_matrix(self):
        """Construct the square root of the inverse of the diagonal degree matrix of the graph."""
        return scipy.sparse.spdiags(self.inv_sqrt_degrees, [0], self.number_of_vertices(), self.number_of_vertices(),
                                    format="csr")

    def laplacian_matrix(self):
        """
        Construct the Laplacian matrix of the graph. The Laplacian matrix is defined to be

        .. math::
           L = D - A

        where D is the diagonal degree matrix and A is the adjacency matrix of the graph.
        """
        return self.degree_matrix() - self.adj_mat

    def normalised_laplacian_matrix(self):
        """
        Construct the normalised Laplacian matrix of the graph. The normalised Laplacian matrix is defined to be

        .. math::
            \\mathcal{L} = D^{-1/2} L D^{-1/2} =  I - D^{-1/2} A D^{-1/2}

        where I is the identity matrix and D is the diagonal degree matrix of the graph.
        """
        return self.inverse_sqrt_degree_matrix() @ self.laplacian_matrix() @ self.inverse_sqrt_degree_matrix()

    def random_walk_laplacian_matrix(self):
        """
        Construct the random walk Laplacian matrix of the graph. The random walk Laplacian matrix is defined to be

        .. math::
            L_{\\mathrm{RW}} = D^{-1} L =  I - D^{-1} A

        where I is the identity matrix and D is the diagonal degree matrix of the graph.
        """
        return self.inverse_degree_matrix() @ self.laplacian_matrix()

    def volume(self, vertex_set):
        """
        Given a set of vertices, compute the volume of the set.

        :param vertex_set: an iterable collection of vertex indices
        :return: The volume of vertex_set
        """
        self._check_vert_num(vertex_set)
        return sum([self.degrees[v] for v in vertex_set])

    def weight(self,
               vertex_set_l: List[int],
               vertex_set_r: List[int],
               check_for_overlap=True,
               sets_are_equal=False) -> float:
        """
        Compute the weight of all edges between the two given vertex sets.

        By default, this method needs to check whether the given two sets overlap, this is a somewhat expensive
        operation. There are two circumstances in which the caller can avoid this:

        * if the caller can guarantee that the sets do not overlap, then set ``check_for_overlap=False``
        * if the caller can guarantee that the sets are equal, then set ``sets_are_equal=True``

        :param vertex_set_l: a collection of vertex indices corresponding to the set L
        :param vertex_set_r: a collection of vertex indices corresponding to the set R
        :param check_for_overlap: set to ``False`` if the given sets are guaranteed not to overlap
        :param sets_are_equal: set to ``True`` if the given sets are guaranteed to be equal
        :return: The weight w(L, R)
        """
        self._check_vert_num(vertex_set_l, vertex_set_r)
        raw_weight = self.lil_adj_mat[vertex_set_l][:, vertex_set_r].sum()

        # If the two sets L and R overlap, we will have double counted any edges inside this overlap, save for the
        # self-loops
        if sets_are_equal:
            weight_to_remove = raw_weight / 2
            weight_to_remove -= sum([self.adj_mat[i, i] for i in vertex_set_l]) / 2
        elif not check_for_overlap:
            weight_to_remove = 0
        else:
            overlap = set.intersection(set(vertex_set_l), set(vertex_set_r))
            weight_to_remove = self.lil_adj_mat[list(overlap)][:, list(overlap)].sum() / 2
            weight_to_remove -= sum([self.adj_mat[i, i] for i in overlap]) / 2

        # Return the corrected weight
        return raw_weight - weight_to_remove

    def conductance(self, vertex_set_s):
        """
        Compute the conductance of the given set of vertices.
        The conductance is defined to be

        .. math::
           \\phi(S) = 1 - \\frac{2 w(S, S)}{vol(S)}

        :param vertex_set_s: a collection of vertex indices corresponding to the set S
        :return: The conductance :math:`\\phi(S)`
        """
        self._check_vert_num(vertex_set_s)
        return 1 - (2 * self.weight(vertex_set_s, vertex_set_s, sets_are_equal=True)) / self.volume(vertex_set_s)

    def bipartiteness(self, vertex_set_l, vertex_set_r):
        """
        Compute the bipartiteness of the two given vertex sets.
        The bipartiteness is defined as

        .. math::

           \\beta(L, R) = 1 - \\frac{2 w(L, R)}{vol(L \\cup R)}

        :param vertex_set_l: a collection of vertex indices corresponding to the set L
        :param vertex_set_r: a collection of vertex indices corresponding to the set R
        :return: The bipartiteness ratio \beta(L, R)
        """
        self._check_vert_num(vertex_set_l, vertex_set_r)
        return 1 - 2 * self.weight(vertex_set_l, vertex_set_r) / self.volume(vertex_set_l + vertex_set_r)

    def _check_vert_num(self, *args):
        """
        Check that the number of vertices in a set is not greater than the number of vertices in the graph
        :param *args: the sets to be tested
        """
        for arg in args:
            for vert in arg:
                if vert >= self.num_vertices:
                    raise IndexError("Input vertex set includes indices larger than the number of vertices.")


def complete_graph(number_of_vertices: int) -> Graph:
    """
    Construct the complete unweighted graph on :math:`n` vertices.

    :param number_of_vertices: The number of vertices in the graph.
    :return: The complete graph on :math:`n` vertices, as a `Graph` object.
    :raises ValueError: if the number of vertices is not a positive integer.

    :Example:

       >>> import sgtl.graph
       >>> graph = sgtl.graph.complete_graph(4)
       >>> graph.adj_mat.toarray()
       array([[0., 1., 1., 1.],
              [1., 0., 1., 1.],
              [1., 1., 0., 1.],
              [1., 1., 1., 0.]])

    """
    if number_of_vertices <= 0:
        raise ValueError("The graph must contain at least one vertex.")

    # Generate the complete adjacency matrix - we generate a dense matrix first
    adj_mat = scipy.sparse.csr_matrix(np.ones((number_of_vertices, number_of_vertices)) - np.eye(number_of_vertices))
    return Graph(adj_mat)


def cycle_graph(number_of_vertices: int) -> Graph:
    """
    Construct the unweighted cycle graph on :math:`n` vertices.

    :param number_of_vertices: The number of vertices in the graph
    :return: The cycle graph on :math:`n` vertices, as a `Graph` object.
    :raises ValueError: if the number of vertices is not a positive integer.

    :Example:

       >>> import sgtl.graph
       >>> graph = sgtl.graph.cycle_graph(5)
       >>> graph.adj_mat.toarray()
       array([[0., 1., 0., 0., 1.],
              [1., 0., 1., 0., 0.],
              [0., 1., 0., 1., 0.],
              [0., 0., 1., 0., 1.],
              [1., 0., 0., 1., 0.]])

    """
    if number_of_vertices <= 0:
        raise ValueError("The graph must contain at least one vertex.")

    # Generate the cycle graph adjacency matrix
<<<<<<< HEAD
    adj_mat = sp.sparse.diags([np.ones(n - 1), np.ones(n - 1), np.ones(1), np.ones(1)], [-1, 1, (n - 1), (1 - n)])
=======
    adj_mat = scipy.sparse.diags([np.ones(number_of_vertices - 1),
                                  np.ones(number_of_vertices - 1),
                                  np.ones(1),
                                  np.ones(1)],
                                 [-1, 1, (number_of_vertices - 1), (1 - number_of_vertices)])
>>>>>>> da5bec12
    return Graph(adj_mat)


def star_graph(number_of_vertices: int) -> Graph:
    """
    Construct the unweighted star graph on :math:`n` vertices.

    :param number_of_vertices: The number of vertices in the graph
    :return: The star graph on :math:`n` vertices, as a `Graph` object.
    :raises ValueError: if the number of vertices is not a positive integer.

    :Example:

       >>> import sgtl.graph
       >>> graph = sgtl.graph.star_graph(4)
       >>> graph.adj_mat.toarray()
       array([[0., 1., 1., 1.],
              [1., 0., 0., 0.],
              [1., 0., 0., 0.],
              [1., 0., 0., 0.]])

    """
    if number_of_vertices <= 0:
        raise ValueError("The graph must contain at least one vertex.")

    # Generate the cycle graph adjacency matrix
    adj_mat = scipy.sparse.lil_matrix((number_of_vertices, number_of_vertices))
    for i in range(1, number_of_vertices):
        adj_mat[0, i] = 1
        adj_mat[i, 0] = 1
    return Graph(adj_mat)


def path_graph(number_of_vertices: int) -> Graph:
    """
    Construct the unweighted path graph on :math:`n` vertices.

    :param number_of_vertices: The number of vertices in the graph
    :return: The path graph on :math:`n` vertices, as a `Graph` object.
    :raises ValueError: if the number of vertices is not a positive integer.

    :Example:

       >>> import sgtl.graph
       >>> graph = sgtl.graph.path_graph(5)
       >>> graph.adj_mat.toarray()
       array([[0., 1., 0., 0., 0.],
              [1., 0., 1., 0., 0.],
              [0., 1., 0., 1., 0.],
              [0., 0., 1., 0., 1.],
              [0., 0., 0., 1., 0.]])

    """
    if number_of_vertices <= 0:
        raise ValueError("The graph must contain at least one vertex.")

    # Generate the cycle graph adjacency matrix
<<<<<<< HEAD
    adj_mat = sp.sparse.diags([np.ones(n - 1), np.ones(n - 1)], [-1, 1])
=======
    adj_mat = scipy.sparse.diags([np.ones(number_of_vertices - 1), np.ones(number_of_vertices - 1)], [-1, 1])
>>>>>>> da5bec12
    return Graph(adj_mat)<|MERGE_RESOLUTION|>--- conflicted
+++ resolved
@@ -192,12 +192,11 @@
 
     def _check_vert_num(self, *args):
         """
-        Check that the number of vertices in a set is not greater than the number of vertices in the graph
-        :param *args: the sets to be tested
+        Check that tje input vertex set does not include indicdes greater than the number of vertices
         """
         for arg in args:
             for vert in arg:
-                if vert >= self.num_vertices:
+                if vert >= self.number_of_vertices():
                     raise IndexError("Input vertex set includes indices larger than the number of vertices.")
 
 
@@ -252,15 +251,12 @@
         raise ValueError("The graph must contain at least one vertex.")
 
     # Generate the cycle graph adjacency matrix
-<<<<<<< HEAD
     adj_mat = sp.sparse.diags([np.ones(n - 1), np.ones(n - 1), np.ones(1), np.ones(1)], [-1, 1, (n - 1), (1 - n)])
-=======
     adj_mat = scipy.sparse.diags([np.ones(number_of_vertices - 1),
                                   np.ones(number_of_vertices - 1),
                                   np.ones(1),
                                   np.ones(1)],
                                  [-1, 1, (number_of_vertices - 1), (1 - number_of_vertices)])
->>>>>>> da5bec12
     return Graph(adj_mat)
 
 
@@ -318,9 +314,6 @@
         raise ValueError("The graph must contain at least one vertex.")
 
     # Generate the cycle graph adjacency matrix
-<<<<<<< HEAD
     adj_mat = sp.sparse.diags([np.ones(n - 1), np.ones(n - 1)], [-1, 1])
-=======
     adj_mat = scipy.sparse.diags([np.ones(number_of_vertices - 1), np.ones(number_of_vertices - 1)], [-1, 1])
->>>>>>> da5bec12
     return Graph(adj_mat)